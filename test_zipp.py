<<<<<<< HEAD
# coding: utf-8

=======
>>>>>>> f73569f7
import io
import zipfile
import contextlib
import pathlib
import unittest
<<<<<<< HEAD

from test.support import temp_dir
=======
import tempfile
import shutil

import jaraco.itertools

import zipp
>>>>>>> f73569f7

consume = tuple


def add_dirs(zf):
    """
    Given a writable zip file zf, inject directory entries for
    any directories implied by the presence of children.
    """
    for name in zipp.CompleteDirs._implied_dirs(zf.namelist()):
        zf.writestr(name, b"")
    return zf


def build_alpharep_fixture():
    """
    Create a zip file with this structure:

    .
    ├── a.txt
    ├── b
    │   ├── c.txt
    │   ├── d
    │   │   └── e.txt
    │   └── f.txt
    └── g
        └── h
            └── i.txt

    This fixture has the following key characteristics:

    - a file at the root (a)
    - a file two levels deep (b/d/e)
    - multiple files in a directory (b/c, b/f)
    - a directory containing only a directory (g/h)

    "alpha" because it uses alphabet
    "rep" because it's a representative example
    """
    data = io.BytesIO()
    zf = zipfile.ZipFile(data, "w")
    zf.writestr("a.txt", b"content of a")
    zf.writestr("b/c.txt", b"content of c")
    zf.writestr("b/d/e.txt", b"content of e")
    zf.writestr("b/f.txt", b"content of f")
    zf.writestr("g/h/i.txt", b"content of i")
    zf.filename = "alpharep.zip"
    return zf


<<<<<<< HEAD
=======
@contextlib.contextmanager
def temp_dir():
    tmpdir = tempfile.mkdtemp()
    try:
        yield pathlib.Path(tmpdir)
    finally:
        shutil.rmtree(tmpdir)


>>>>>>> f73569f7
class TestPath(unittest.TestCase):
    def setUp(self):
        self.fixtures = contextlib.ExitStack()
        self.addCleanup(self.fixtures.close)

    def zipfile_alpharep(self):
        with self.subTest():
            yield build_alpharep_fixture()
        with self.subTest():
            yield add_dirs(build_alpharep_fixture())

    def zipfile_ondisk(self):
        tmpdir = pathlib.Path(self.fixtures.enter_context(temp_dir()))
<<<<<<< HEAD
        for zipfile_abcde in self.zipfile_abcde():
            buffer = zipfile_abcde.fp
            zipfile_abcde.close()
            path = tmpdir / zipfile_abcde.filename
=======
        for alpharep in self.zipfile_alpharep():
            buffer = alpharep.fp
            alpharep.close()
            path = tmpdir / alpharep.filename
>>>>>>> f73569f7
            with path.open("wb") as strm:
                strm.write(buffer.getvalue())
            yield path

<<<<<<< HEAD
    def test_iterdir_istype(self):
        for zipfile_abcde in self.zipfile_abcde():
            root = zipfile.Path(zipfile_abcde)
=======
    def test_iterdir_and_types(self):
        for alpharep in self.zipfile_alpharep():
            root = zipp.Path(alpharep)
>>>>>>> f73569f7
            assert root.is_dir()
            a, b, g = root.iterdir()
            assert a.is_file()
            assert b.is_dir()
            assert g.is_dir()
            c, f, d = b.iterdir()
            assert c.is_file() and f.is_file()
            e, = d.iterdir()
            assert e.is_file()
            h, = g.iterdir()
            i, = h.iterdir()
            assert i.is_file()

    def test_subdir_is_dir(self):
        for alpharep in self.zipfile_alpharep():
            root = zipp.Path(alpharep)
            assert (root / 'b').is_dir()
            assert (root / 'b/').is_dir()
            assert (root / 'g').is_dir()
            assert (root / 'g/').is_dir()

    def test_open(self):
<<<<<<< HEAD
        for zipfile_abcde in self.zipfile_abcde():
            root = zipfile.Path(zipfile_abcde)
            a, b = root.iterdir()
=======
        for alpharep in self.zipfile_alpharep():
            root = zipp.Path(alpharep)
            a, b, g = root.iterdir()
>>>>>>> f73569f7
            with a.open() as strm:
                data = strm.read()
            assert data == b"content of a"

    def test_read(self):
<<<<<<< HEAD
        for zipfile_abcde in self.zipfile_abcde():
            root = zipfile.Path(zipfile_abcde)
            a, b = root.iterdir()
=======
        for alpharep in self.zipfile_alpharep():
            root = zipp.Path(alpharep)
            a, b, g = root.iterdir()
>>>>>>> f73569f7
            assert a.read_text() == "content of a"
            assert a.read_bytes() == b"content of a"

    def test_joinpath(self):
<<<<<<< HEAD
        for zipfile_abcde in self.zipfile_abcde():
            root = zipfile.Path(zipfile_abcde)
=======
        for alpharep in self.zipfile_alpharep():
            root = zipp.Path(alpharep)
>>>>>>> f73569f7
            a = root.joinpath("a")
            assert a.is_file()
            e = root.joinpath("b").joinpath("d").joinpath("e.txt")
            assert e.read_text() == "content of e"

    def test_traverse_truediv(self):
<<<<<<< HEAD
        for zipfile_abcde in self.zipfile_abcde():
            root = zipfile.Path(zipfile_abcde)
=======
        for alpharep in self.zipfile_alpharep():
            root = zipp.Path(alpharep)
>>>>>>> f73569f7
            a = root / "a"
            assert a.is_file()
            e = root / "b" / "d" / "e.txt"
            assert e.read_text() == "content of e"

<<<<<<< HEAD
=======
    def test_traverse_simplediv(self):
        """
        Disable the __future__.division when testing traversal.
        """
        for alpharep in self.zipfile_alpharep():
            code = compile(
                source="zipp.Path(alpharep) / 'a'",
                filename="(test)",
                mode="eval",
                dont_inherit=True,
            )
            eval(code)

>>>>>>> f73569f7
    def test_pathlike_construction(self):
        """
        zipfile.Path should be constructable from a path-like object
        """
        for zipfile_ondisk in self.zipfile_ondisk():
            pathlike = pathlib.Path(str(zipfile_ondisk))
            zipfile.Path(pathlike)

    def test_traverse_pathlike(self):
<<<<<<< HEAD
        for zipfile_abcde in self.zipfile_abcde():
            root = zipfile.Path(zipfile_abcde)
            root / pathlib.Path("a")

    def test_parent(self):
        for zipfile_abcde in self.zipfile_abcde():
            root = zipfile.Path(zipfile_abcde)
=======
        for alpharep in self.zipfile_alpharep():
            root = zipp.Path(alpharep)
            root / pathlib.Path("a")

    def test_parent(self):
        for alpharep in self.zipfile_alpharep():
            root = zipp.Path(alpharep)
>>>>>>> f73569f7
            assert (root / 'a').parent.at == ''
            assert (root / 'a' / 'b').parent.at == 'a/'

    def test_dir_parent(self):
        for alpharep in self.zipfile_alpharep():
            root = zipp.Path(alpharep)
            assert (root / 'b').parent.at == ''
            assert (root / 'b/').parent.at == ''

    def test_missing_dir_parent(self):
        for alpharep in self.zipfile_alpharep():
            root = zipp.Path(alpharep)
            assert (root / 'missing dir/').parent.at == ''

    def test_mutability(self):
        """
        If the underlying zipfile is changed, the Path object should
        reflect that change.
        """
        for alpharep in self.zipfile_alpharep():
            root = zipp.Path(alpharep)
            a, b, g = root.iterdir()
            alpharep.writestr('foo.txt', 'foo')
            alpharep.writestr('bar/baz.txt', 'baz')
            assert any(
                child.name == 'foo.txt'
                for child in root.iterdir())
            assert (root / 'foo.txt').read_text() == 'foo'
            baz, = (root / 'bar').iterdir()
            assert baz.read_text() == 'baz'

    HUGE_ZIPFILE_NUM_ENTRIES = 2 ** 13

    def huge_zipfile(self):
        """Create a read-only zipfile with a huge number of entries entries."""
        strm = io.BytesIO()
        zf = zipfile.ZipFile(strm, "w")
        for entry in map(str, range(self.HUGE_ZIPFILE_NUM_ENTRIES)):
            zf.writestr(entry, entry)
        zf.mode = 'r'
        return zf

    def test_joinpath_constant_time(self):
        """
        Ensure joinpath on items in zipfile is linear time.
        """
        root = zipp.Path(self.huge_zipfile())
        entries = jaraco.itertools.Counter(root.iterdir())
        for entry in entries:
            entry.joinpath('suffix')
        # Check the file iterated all items
        assert entries.count == self.HUGE_ZIPFILE_NUM_ENTRIES<|MERGE_RESOLUTION|>--- conflicted
+++ resolved
@@ -1,26 +1,29 @@
-<<<<<<< HEAD
-# coding: utf-8
-
-=======
->>>>>>> f73569f7
 import io
 import zipfile
 import contextlib
 import pathlib
 import unittest
-<<<<<<< HEAD
 
 from test.support import temp_dir
-=======
-import tempfile
-import shutil
-
-import jaraco.itertools
-
-import zipp
->>>>>>> f73569f7
 
 consume = tuple
+
+
+# from jaraco.itertools 5.0
+class jaraco:
+    class itertools:
+        class Counter:
+            def __init__(self, i):
+                self.count = 0
+                self._orig_iter = iter(i)
+
+            def __iter__(self):
+                return self
+
+            def __next__(self):
+                result = next(self._orig_iter)
+                self.count += 1
+                return result
 
 
 def add_dirs(zf):
@@ -28,7 +31,7 @@
     Given a writable zip file zf, inject directory entries for
     any directories implied by the presence of children.
     """
-    for name in zipp.CompleteDirs._implied_dirs(zf.namelist()):
+    for name in zipfile.CompleteDirs._implied_dirs(zf.namelist()):
         zf.writestr(name, b"")
     return zf
 
@@ -69,18 +72,6 @@
     return zf
 
 
-<<<<<<< HEAD
-=======
-@contextlib.contextmanager
-def temp_dir():
-    tmpdir = tempfile.mkdtemp()
-    try:
-        yield pathlib.Path(tmpdir)
-    finally:
-        shutil.rmtree(tmpdir)
-
-
->>>>>>> f73569f7
 class TestPath(unittest.TestCase):
     def setUp(self):
         self.fixtures = contextlib.ExitStack()
@@ -94,30 +85,17 @@
 
     def zipfile_ondisk(self):
         tmpdir = pathlib.Path(self.fixtures.enter_context(temp_dir()))
-<<<<<<< HEAD
-        for zipfile_abcde in self.zipfile_abcde():
-            buffer = zipfile_abcde.fp
-            zipfile_abcde.close()
-            path = tmpdir / zipfile_abcde.filename
-=======
         for alpharep in self.zipfile_alpharep():
             buffer = alpharep.fp
             alpharep.close()
             path = tmpdir / alpharep.filename
->>>>>>> f73569f7
             with path.open("wb") as strm:
                 strm.write(buffer.getvalue())
             yield path
 
-<<<<<<< HEAD
-    def test_iterdir_istype(self):
-        for zipfile_abcde in self.zipfile_abcde():
-            root = zipfile.Path(zipfile_abcde)
-=======
     def test_iterdir_and_types(self):
         for alpharep in self.zipfile_alpharep():
-            root = zipp.Path(alpharep)
->>>>>>> f73569f7
+            root = zipfile.Path(alpharep)
             assert root.is_dir()
             a, b, g = root.iterdir()
             assert a.is_file()
@@ -133,81 +111,43 @@
 
     def test_subdir_is_dir(self):
         for alpharep in self.zipfile_alpharep():
-            root = zipp.Path(alpharep)
+            root = zipfile.Path(alpharep)
             assert (root / 'b').is_dir()
             assert (root / 'b/').is_dir()
             assert (root / 'g').is_dir()
             assert (root / 'g/').is_dir()
 
     def test_open(self):
-<<<<<<< HEAD
-        for zipfile_abcde in self.zipfile_abcde():
-            root = zipfile.Path(zipfile_abcde)
-            a, b = root.iterdir()
-=======
-        for alpharep in self.zipfile_alpharep():
-            root = zipp.Path(alpharep)
-            a, b, g = root.iterdir()
->>>>>>> f73569f7
+        for alpharep in self.zipfile_alpharep():
+            root = zipfile.Path(alpharep)
+            a, b, g = root.iterdir()
             with a.open() as strm:
                 data = strm.read()
             assert data == b"content of a"
 
     def test_read(self):
-<<<<<<< HEAD
-        for zipfile_abcde in self.zipfile_abcde():
-            root = zipfile.Path(zipfile_abcde)
-            a, b = root.iterdir()
-=======
-        for alpharep in self.zipfile_alpharep():
-            root = zipp.Path(alpharep)
-            a, b, g = root.iterdir()
->>>>>>> f73569f7
+        for alpharep in self.zipfile_alpharep():
+            root = zipfile.Path(alpharep)
+            a, b, g = root.iterdir()
             assert a.read_text() == "content of a"
             assert a.read_bytes() == b"content of a"
 
     def test_joinpath(self):
-<<<<<<< HEAD
-        for zipfile_abcde in self.zipfile_abcde():
-            root = zipfile.Path(zipfile_abcde)
-=======
-        for alpharep in self.zipfile_alpharep():
-            root = zipp.Path(alpharep)
->>>>>>> f73569f7
+        for alpharep in self.zipfile_alpharep():
+            root = zipfile.Path(alpharep)
             a = root.joinpath("a")
             assert a.is_file()
             e = root.joinpath("b").joinpath("d").joinpath("e.txt")
             assert e.read_text() == "content of e"
 
     def test_traverse_truediv(self):
-<<<<<<< HEAD
-        for zipfile_abcde in self.zipfile_abcde():
-            root = zipfile.Path(zipfile_abcde)
-=======
-        for alpharep in self.zipfile_alpharep():
-            root = zipp.Path(alpharep)
->>>>>>> f73569f7
+        for alpharep in self.zipfile_alpharep():
+            root = zipfile.Path(alpharep)
             a = root / "a"
             assert a.is_file()
             e = root / "b" / "d" / "e.txt"
             assert e.read_text() == "content of e"
 
-<<<<<<< HEAD
-=======
-    def test_traverse_simplediv(self):
-        """
-        Disable the __future__.division when testing traversal.
-        """
-        for alpharep in self.zipfile_alpharep():
-            code = compile(
-                source="zipp.Path(alpharep) / 'a'",
-                filename="(test)",
-                mode="eval",
-                dont_inherit=True,
-            )
-            eval(code)
-
->>>>>>> f73569f7
     def test_pathlike_construction(self):
         """
         zipfile.Path should be constructable from a path-like object
@@ -217,35 +157,25 @@
             zipfile.Path(pathlike)
 
     def test_traverse_pathlike(self):
-<<<<<<< HEAD
-        for zipfile_abcde in self.zipfile_abcde():
-            root = zipfile.Path(zipfile_abcde)
+        for alpharep in self.zipfile_alpharep():
+            root = zipfile.Path(alpharep)
             root / pathlib.Path("a")
 
     def test_parent(self):
-        for zipfile_abcde in self.zipfile_abcde():
-            root = zipfile.Path(zipfile_abcde)
-=======
-        for alpharep in self.zipfile_alpharep():
-            root = zipp.Path(alpharep)
-            root / pathlib.Path("a")
-
-    def test_parent(self):
-        for alpharep in self.zipfile_alpharep():
-            root = zipp.Path(alpharep)
->>>>>>> f73569f7
+        for alpharep in self.zipfile_alpharep():
+            root = zipfile.Path(alpharep)
             assert (root / 'a').parent.at == ''
             assert (root / 'a' / 'b').parent.at == 'a/'
 
     def test_dir_parent(self):
         for alpharep in self.zipfile_alpharep():
-            root = zipp.Path(alpharep)
+            root = zipfile.Path(alpharep)
             assert (root / 'b').parent.at == ''
             assert (root / 'b/').parent.at == ''
 
     def test_missing_dir_parent(self):
         for alpharep in self.zipfile_alpharep():
-            root = zipp.Path(alpharep)
+            root = zipfile.Path(alpharep)
             assert (root / 'missing dir/').parent.at == ''
 
     def test_mutability(self):
@@ -254,7 +184,7 @@
         reflect that change.
         """
         for alpharep in self.zipfile_alpharep():
-            root = zipp.Path(alpharep)
+            root = zipfile.Path(alpharep)
             a, b, g = root.iterdir()
             alpharep.writestr('foo.txt', 'foo')
             alpharep.writestr('bar/baz.txt', 'baz')
@@ -280,7 +210,7 @@
         """
         Ensure joinpath on items in zipfile is linear time.
         """
-        root = zipp.Path(self.huge_zipfile())
+        root = zipfile.Path(self.huge_zipfile())
         entries = jaraco.itertools.Counter(root.iterdir())
         for entry in entries:
             entry.joinpath('suffix')
