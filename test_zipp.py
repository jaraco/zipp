# coding: utf-8

from __future__ import division, unicode_literals

import io
import zipfile
import contextlib
import pathlib
import unittest
import tempfile
import shutil

<<<<<<< HEAD
import zipp

=======
try:
    import pathlib
except ImportError:
    import pathlib2 as pathlib

import zipp

if not hasattr(contextlib, 'ExitStack'):
    import contextlib2
    contextlib.ExitStack = contextlib2.ExitStack

try:
    import unittest

    unittest.TestCase.subTest
except AttributeError:
    import unittest2 as unittest

>>>>>>> 45db54be
__metaclass__ = type
consume = tuple


def add_dirs(zf):
    """
    Given a writable zip file zf, inject directory entries for
    any directories implied by the presence of children.
    """
    for name in zipp.Path._implied_dirs(zf.namelist()):
        zf.writestr(name, b"")
    return zf


def build_alpharep_fixture():
    """
    Create a zip file with this structure:

    .
    ├── a.txt
    ├── b
    │   ├── c.txt
    │   ├── d
    │   │   └── e.txt
    │   └── f.txt
    └── g
        └── h
            └── i.txt

    This fixture has the following key characteristics:

    - a file at the root (a)
    - a file two levels deep (b/d/e)
    - multiple files in a directory (b/c, b/f)
    - a directory containing only a directory (g/h)

    "alpha" because it uses alphabet
    "rep" because it's a representative example
    """
    data = io.BytesIO()
    zf = zipfile.ZipFile(data, "w")
    zf.writestr("a.txt", b"content of a")
    zf.writestr("b/c.txt", b"content of c")
    zf.writestr("b/d/e.txt", b"content of e")
    zf.writestr("b/f.txt", b"content of f")
    zf.writestr("g/h/i.txt", b"content of i")
    zf.filename = "alpharep.zip"
    return zf


@contextlib.contextmanager
def temp_dir():
    tmpdir = tempfile.mkdtemp()
    try:
        yield pathlib.Path(tmpdir)
    finally:
        shutil.rmtree(tmpdir)


class TestPath(unittest.TestCase):
    def setUp(self):
        self.fixtures = contextlib.ExitStack()
        self.addCleanup(self.fixtures.close)

    def zipfile_alpharep(self):
        with self.subTest():
            yield build_alpharep_fixture()
        with self.subTest():
            yield add_dirs(build_alpharep_fixture())

    def zipfile_ondisk(self):
        tmpdir = pathlib.Path(self.fixtures.enter_context(temp_dir()))
        for alpharep in self.zipfile_alpharep():
            buffer = alpharep.fp
            alpharep.close()
            path = tmpdir / alpharep.filename
            with path.open("wb") as strm:
                strm.write(buffer.getvalue())
            yield path

    def test_iterdir_and_types(self):
        for alpharep in self.zipfile_alpharep():
            root = zipp.Path(alpharep)
            assert root.is_dir()
            a, b, g = root.iterdir()
            assert a.is_file()
            assert b.is_dir()
            assert g.is_dir()
            c, f, d = b.iterdir()
            assert c.is_file() and f.is_file()
            e, = d.iterdir()
            assert e.is_file()
            h, = g.iterdir()
            i, = h.iterdir()
            assert i.is_file()

    def test_subdir_is_dir(self):
        for alpharep in self.zipfile_alpharep():
            root = zipp.Path(alpharep)
            assert (root / 'b').is_dir()
            assert (root / 'b/').is_dir()
            assert (root / 'g').is_dir()
            assert (root / 'g/').is_dir()

    def test_open(self):
        for alpharep in self.zipfile_alpharep():
            root = zipp.Path(alpharep)
            a, b, g = root.iterdir()
            with a.open() as strm:
                data = strm.read()
            assert data == b"content of a"

    def test_read(self):
        for alpharep in self.zipfile_alpharep():
            root = zipp.Path(alpharep)
            a, b, g = root.iterdir()
            assert a.read_text() == "content of a"
            assert a.read_bytes() == b"content of a"

    def test_joinpath(self):
        for alpharep in self.zipfile_alpharep():
            root = zipp.Path(alpharep)
            a = root.joinpath("a")
            assert a.is_file()
            e = root.joinpath("b").joinpath("d").joinpath("e.txt")
            assert e.read_text() == "content of e"

    def test_traverse_truediv(self):
        for alpharep in self.zipfile_alpharep():
            root = zipp.Path(alpharep)
            a = root / "a"
            assert a.is_file()
            e = root / "b" / "d" / "e.txt"
            assert e.read_text() == "content of e"

    def test_traverse_simplediv(self):
        """
        Disable the __future__.division when testing traversal.
        """
        for alpharep in self.zipfile_alpharep():
            code = compile(
                source="zipp.Path(alpharep) / 'a'",
                filename="(test)",
                mode="eval",
                dont_inherit=True,
            )
            eval(code)

    def test_pathlike_construction(self):
        """
        zipp.Path should be constructable from a path-like object
        """
        for zipfile_ondisk in self.zipfile_ondisk():
            pathlike = pathlib.Path(str(zipfile_ondisk))
            zipp.Path(pathlike)

    def test_traverse_pathlike(self):
        for alpharep in self.zipfile_alpharep():
            root = zipp.Path(alpharep)
            root / pathlib.Path("a")

    def test_parent(self):
        for alpharep in self.zipfile_alpharep():
            root = zipp.Path(alpharep)
            assert (root / 'a').parent.at == ''
            assert (root / 'a' / 'b').parent.at == 'a/'

    def test_dir_parent(self):
        for alpharep in self.zipfile_alpharep():
            root = zipp.Path(alpharep)
            assert (root / 'b').parent.at == ''
            assert (root / 'b/').parent.at == ''

    def test_missing_dir_parent(self):
        for alpharep in self.zipfile_alpharep():
            root = zipp.Path(alpharep)
            assert (root / 'missing dir/').parent.at == ''<|MERGE_RESOLUTION|>--- conflicted
+++ resolved
@@ -10,29 +10,8 @@
 import tempfile
 import shutil
 
-<<<<<<< HEAD
 import zipp
 
-=======
-try:
-    import pathlib
-except ImportError:
-    import pathlib2 as pathlib
-
-import zipp
-
-if not hasattr(contextlib, 'ExitStack'):
-    import contextlib2
-    contextlib.ExitStack = contextlib2.ExitStack
-
-try:
-    import unittest
-
-    unittest.TestCase.subTest
-except AttributeError:
-    import unittest2 as unittest
-
->>>>>>> 45db54be
 __metaclass__ = type
 consume = tuple
 
