import io
import zipfile
import contextlib
import pathlib
import unittest
import tempfile
import shutil
import string
import functools

import jaraco.itertools
import func_timeout

import zipp

consume = tuple


def add_dirs(zf):
    """
    Given a writable zip file zf, inject directory entries for
    any directories implied by the presence of children.
    """
    for name in zipp.CompleteDirs._implied_dirs(zf.namelist()):
        zf.writestr(name, b"")
    return zf


def build_alpharep_fixture():
    """
    Create a zip file with this structure:

    .
    ├── a.txt
    ├── b
    │   ├── c.txt
    │   ├── d
    │   │   └── e.txt
    │   └── f.txt
    └── g
        └── h
            └── i.txt

    This fixture has the following key characteristics:

    - a file at the root (a)
    - a file two levels deep (b/d/e)
    - multiple files in a directory (b/c, b/f)
    - a directory containing only a directory (g/h)

    "alpha" because it uses alphabet
    "rep" because it's a representative example
    """
    data = io.BytesIO()
    zf = zipfile.ZipFile(data, "w")
    zf.writestr("a.txt", b"content of a")
    zf.writestr("b/c.txt", b"content of c")
    zf.writestr("b/d/e.txt", b"content of e")
    zf.writestr("b/f.txt", b"content of f")
    zf.writestr("g/h/i.txt", b"content of i")
    zf.filename = "alpharep.zip"
    return zf


@contextlib.contextmanager
def temp_dir():
    tmpdir = tempfile.mkdtemp()
    try:
        yield pathlib.Path(tmpdir)
    finally:
        shutil.rmtree(tmpdir)


def pass_alpharep(meth):
    """
    Given a method, wrap it in a for loop that invokes method
    with each subtest.
    """

    @functools.wraps(meth)
    def wrapper(self):
        for alpharep in self.zipfile_alpharep():
            meth(self, alpharep=alpharep)

    return wrapper


class TestPath(unittest.TestCase):
    def setUp(self):
        self.fixtures = contextlib.ExitStack()
        self.addCleanup(self.fixtures.close)

    def zipfile_alpharep(self):
        with self.subTest():
            yield build_alpharep_fixture()
        with self.subTest():
            yield add_dirs(build_alpharep_fixture())

    def zipfile_ondisk(self, alpharep):
        tmpdir = pathlib.Path(self.fixtures.enter_context(temp_dir()))
        buffer = alpharep.fp
        alpharep.close()
        path = tmpdir / alpharep.filename
        with path.open("wb") as strm:
            strm.write(buffer.getvalue())
        return path

    @pass_alpharep
    def test_iterdir_and_types(self, alpharep):
        root = zipp.Path(alpharep)
        assert root.is_dir()
        a, b, g = root.iterdir()
        assert a.is_file()
        assert b.is_dir()
        assert g.is_dir()
        c, f, d = b.iterdir()
        assert c.is_file() and f.is_file()
        (e,) = d.iterdir()
        assert e.is_file()
        (h,) = g.iterdir()
        (i,) = h.iterdir()
        assert i.is_file()

    @pass_alpharep
    def test_is_file_missing(self, alpharep):
        root = zipp.Path(alpharep)
        assert not root.joinpath('missing.txt').is_file()

    @pass_alpharep
    def test_iterdir_on_file(self, alpharep):
        root = zipp.Path(alpharep)
        a, b, g = root.iterdir()
        with self.assertRaises(ValueError):
            a.iterdir()

    @pass_alpharep
    def test_subdir_is_dir(self, alpharep):
        root = zipp.Path(alpharep)
        assert (root / 'b').is_dir()
        assert (root / 'b/').is_dir()
        assert (root / 'g').is_dir()
        assert (root / 'g/').is_dir()

    @pass_alpharep
    def test_open(self, alpharep):
        root = zipp.Path(alpharep)
        a, b, g = root.iterdir()
        with a.open() as strm:
            data = strm.read()
        assert data == "content of a"

    def test_open_write(self):
        """
        If the zipfile is open for write, it should be possible to
        write bytes or text to it.
        """
        zf = zipp.Path(zipfile.ZipFile(io.BytesIO(), mode='w'))
        with zf.joinpath('file.bin').open('wb') as strm:
            strm.write(b'binary contents')
        with zf.joinpath('file.txt').open('w') as strm:
            strm.write('text file')

    def test_open_extant_directory(self):
        """
        Attempting to open a directory raises IsADirectoryError.
        """
        zf = zipp.Path(add_dirs(build_alpharep_fixture()))
        with self.assertRaises(IsADirectoryError):
            zf.joinpath('b').open()

    @pass_alpharep
    def test_open_binary_invalid_args(self, alpharep):
        root = zipp.Path(alpharep)
        with self.assertRaises(ValueError):
            root.joinpath('a.txt').open('rb', encoding='utf-8')
        with self.assertRaises(ValueError):
            root.joinpath('a.txt').open('rb', 'utf-8')

    def test_open_missing_directory(self):
        """
        Attempting to open a missing directory raises FileNotFoundError.
        """
        zf = zipp.Path(add_dirs(build_alpharep_fixture()))
        with self.assertRaises(FileNotFoundError):
            zf.joinpath('z').open()

    @pass_alpharep
    def test_read(self, alpharep):
        root = zipp.Path(alpharep)
        a, b, g = root.iterdir()
        assert a.read_text() == "content of a"
        assert a.read_bytes() == b"content of a"

    @pass_alpharep
    def test_joinpath(self, alpharep):
        root = zipp.Path(alpharep)
        a = root.joinpath("a.txt")
        assert a.is_file()
        e = root.joinpath("b").joinpath("d").joinpath("e.txt")
        assert e.read_text() == "content of e"

    @pass_alpharep
    def test_traverse_truediv(self, alpharep):
        root = zipp.Path(alpharep)
        a = root / "a.txt"
        assert a.is_file()
        e = root / "b" / "d" / "e.txt"
        assert e.read_text() == "content of e"

    @pass_alpharep
    def test_traverse_simplediv(self, alpharep):
        """
        Disable the __future__.division when testing traversal.
        """
        code = compile(
            source="zipp.Path(alpharep) / 'a'",
            filename="(test)",
            mode="eval",
            dont_inherit=True,
        )
        eval(code)

    @pass_alpharep
    def test_pathlike_construction(self, alpharep):
        """
        zipp.Path should be constructable from a path-like object
        """
<<<<<<< HEAD
        for zipfile_ondisk in self.zipfile_ondisk():
            pathlike = pathlib.Path(str(zipfile_ondisk))
            zipp.Path(pathlike)

    def test_traverse_pathlike(self):
        for zipfile_abcde in self.zipfile_abcde():
            root = zipp.Path(zipfile_abcde)
            root / pathlib.Path("a")

    def test_parent(self):
        for zipfile_abcde in self.zipfile_abcde():
            root = zipp.Path(zipfile_abcde)
            assert (root / 'a').parent.at == ''
            assert (root / 'a' / 'b').parent.at == 'a/'

    def test_dir_parent(self):
        for zipfile_abcde in self.zipfile_abcde():
            root = zipp.Path(zipfile_abcde)
            assert (root / 'b').parent.at == ''
            assert (root / 'b/').parent.at == ''

    def test_missing_dir_parent(self):
        for zipfile_abcde in self.zipfile_abcde():
            root = zipp.Path(zipfile_abcde)
            assert (root / 'missing dir/').parent.at == ''

    def test_filename(self):
        for zipfile_abcde in self.zipfile_abcde():
            root = zipp.Path(zipfile_abcde)
            assert root.filename == pathlib.Path('abcde.zip')

    def test_root_name(self):
        """
        The name of the root should be the name of the zipfile
        """
        for zipfile_abcde in self.zipfile_abcde():
            root = zipp.Path(zipfile_abcde)
            assert root.name == 'abcde.zip' == root.filename.name

    def test_root_parent(self):
        for zipfile_abcde in self.zipfile_abcde():
            root = zipp.Path(zipfile_abcde)
            assert root.parent == pathlib.Path('.')
            root.root.filename = 'foo/bar.zip'
            assert root.parent == pathlib.Path('foo')

    def test_root_unnamed(self):
        """
        It is an error to attempt to get the name
        or parent of an unnamed zipfile.
        """
        for zipfile_abcde in self.zipfile_abcde():
            zipfile_abcde.filename = None
            root = zipp.Path(zipfile_abcde)
            try:
                root.name
            except TypeError:
                pass
            else:
                raise AssertionError("did not raise")
            try:
                root.parent
            except TypeError:
                pass
            else:
                raise AssertionError("did not raise")

            # .name and .parent should still work on subs
            sub = root / "b"
            assert sub.name == "b"
            assert sub.parent
=======
        zipfile_ondisk = self.zipfile_ondisk(alpharep)
        pathlike = pathlib.Path(str(zipfile_ondisk))
        zipp.Path(pathlike)

    @pass_alpharep
    def test_traverse_pathlike(self, alpharep):
        root = zipp.Path(alpharep)
        root / pathlib.Path("a")

    @pass_alpharep
    def test_parent(self, alpharep):
        root = zipp.Path(alpharep)
        assert (root / 'a').parent.at == ''
        assert (root / 'a' / 'b').parent.at == 'a/'

    @pass_alpharep
    def test_dir_parent(self, alpharep):
        root = zipp.Path(alpharep)
        assert (root / 'b').parent.at == ''
        assert (root / 'b/').parent.at == ''

    @pass_alpharep
    def test_missing_dir_parent(self, alpharep):
        root = zipp.Path(alpharep)
        assert (root / 'missing dir/').parent.at == ''

    @pass_alpharep
    def test_mutability(self, alpharep):
        """
        If the underlying zipfile is changed, the Path object should
        reflect that change.
        """
        root = zipp.Path(alpharep)
        a, b, g = root.iterdir()
        alpharep.writestr('foo.txt', 'foo')
        alpharep.writestr('bar/baz.txt', 'baz')
        assert any(child.name == 'foo.txt' for child in root.iterdir())
        assert (root / 'foo.txt').read_text() == 'foo'
        (baz,) = (root / 'bar').iterdir()
        assert baz.read_text() == 'baz'

    HUGE_ZIPFILE_NUM_ENTRIES = 2 ** 13

    def huge_zipfile(self):
        """Create a read-only zipfile with a huge number of entries entries."""
        strm = io.BytesIO()
        zf = zipfile.ZipFile(strm, "w")
        for entry in map(str, range(self.HUGE_ZIPFILE_NUM_ENTRIES)):
            zf.writestr(entry, entry)
        zf.mode = 'r'
        return zf

    def test_joinpath_constant_time(self):
        """
        Ensure joinpath on items in zipfile is linear time.
        """
        root = zipp.Path(self.huge_zipfile())
        entries = jaraco.itertools.Counter(root.iterdir())
        for entry in entries:
            entry.joinpath('suffix')
        # Check the file iterated all items
        assert entries.count == self.HUGE_ZIPFILE_NUM_ENTRIES

    @func_timeout.func_set_timeout(3)
    def test_implied_dirs_performance(self):
        data = ['/'.join(string.ascii_lowercase + str(n)) for n in range(10000)]
        zipp.CompleteDirs._implied_dirs(data)

    @pass_alpharep
    def test_read_does_not_close(self, alpharep):
        alpharep = self.zipfile_ondisk(alpharep)
        with zipfile.ZipFile(alpharep) as file:
            for rep in range(2):
                zipp.Path(file, 'a.txt').read_text()

    @pass_alpharep
    def test_subclass(self, alpharep):
        class Subclass(zipp.Path):
            pass

        root = Subclass(alpharep)
        assert isinstance(root / 'b', Subclass)
>>>>>>> ace160ba
<|MERGE_RESOLUTION|>--- conflicted
+++ resolved
@@ -225,79 +225,6 @@
         """
         zipp.Path should be constructable from a path-like object
         """
-<<<<<<< HEAD
-        for zipfile_ondisk in self.zipfile_ondisk():
-            pathlike = pathlib.Path(str(zipfile_ondisk))
-            zipp.Path(pathlike)
-
-    def test_traverse_pathlike(self):
-        for zipfile_abcde in self.zipfile_abcde():
-            root = zipp.Path(zipfile_abcde)
-            root / pathlib.Path("a")
-
-    def test_parent(self):
-        for zipfile_abcde in self.zipfile_abcde():
-            root = zipp.Path(zipfile_abcde)
-            assert (root / 'a').parent.at == ''
-            assert (root / 'a' / 'b').parent.at == 'a/'
-
-    def test_dir_parent(self):
-        for zipfile_abcde in self.zipfile_abcde():
-            root = zipp.Path(zipfile_abcde)
-            assert (root / 'b').parent.at == ''
-            assert (root / 'b/').parent.at == ''
-
-    def test_missing_dir_parent(self):
-        for zipfile_abcde in self.zipfile_abcde():
-            root = zipp.Path(zipfile_abcde)
-            assert (root / 'missing dir/').parent.at == ''
-
-    def test_filename(self):
-        for zipfile_abcde in self.zipfile_abcde():
-            root = zipp.Path(zipfile_abcde)
-            assert root.filename == pathlib.Path('abcde.zip')
-
-    def test_root_name(self):
-        """
-        The name of the root should be the name of the zipfile
-        """
-        for zipfile_abcde in self.zipfile_abcde():
-            root = zipp.Path(zipfile_abcde)
-            assert root.name == 'abcde.zip' == root.filename.name
-
-    def test_root_parent(self):
-        for zipfile_abcde in self.zipfile_abcde():
-            root = zipp.Path(zipfile_abcde)
-            assert root.parent == pathlib.Path('.')
-            root.root.filename = 'foo/bar.zip'
-            assert root.parent == pathlib.Path('foo')
-
-    def test_root_unnamed(self):
-        """
-        It is an error to attempt to get the name
-        or parent of an unnamed zipfile.
-        """
-        for zipfile_abcde in self.zipfile_abcde():
-            zipfile_abcde.filename = None
-            root = zipp.Path(zipfile_abcde)
-            try:
-                root.name
-            except TypeError:
-                pass
-            else:
-                raise AssertionError("did not raise")
-            try:
-                root.parent
-            except TypeError:
-                pass
-            else:
-                raise AssertionError("did not raise")
-
-            # .name and .parent should still work on subs
-            sub = root / "b"
-            assert sub.name == "b"
-            assert sub.parent
-=======
         zipfile_ondisk = self.zipfile_ondisk(alpharep)
         pathlike = pathlib.Path(str(zipfile_ondisk))
         zipp.Path(pathlike)
@@ -380,4 +307,41 @@
 
         root = Subclass(alpharep)
         assert isinstance(root / 'b', Subclass)
->>>>>>> ace160ba
+
+    @pass_alpharep
+    def test_filename(self, alpharep):
+        root = zipp.Path(alpharep)
+        assert root.filename == pathlib.Path('alpharep.zip')
+
+    @pass_alpharep
+    def test_root_name(self, alpharep):
+        """
+        The name of the root should be the name of the zipfile
+        """
+        root = zipp.Path(alpharep)
+        assert root.name == 'alpharep.zip' == root.filename.name
+
+    @pass_alpharep
+    def test_root_parent(self, alpharep):
+        root = zipp.Path(alpharep)
+        assert root.parent == pathlib.Path('.')
+        root.root.filename = 'foo/bar.zip'
+        assert root.parent == pathlib.Path('foo')
+
+    @pass_alpharep
+    def test_root_unnamed(self, alpharep):
+        """
+        It is an error to attempt to get the name
+        or parent of an unnamed zipfile.
+        """
+        alpharep.filename = None
+        root = zipp.Path(alpharep)
+        with self.assertRaises(TypeError):
+            root.name
+        with self.assertRaises(TypeError):
+            root.parent
+
+        # .name and .parent should still work on subs
+        sub = root / "b"
+        assert sub.name == "b"
+        assert sub.parent