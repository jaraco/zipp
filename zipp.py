--- conflicted
+++ resolved
@@ -2,10 +2,7 @@
 import posixpath
 import itertools
 import contextlib
-<<<<<<< HEAD
-=======
 import pathlib
->>>>>>> f34f5376
 
 
 class ZipFile:
