# coding: utf-8

import io
import posixpath
import zipfile
import functools


class Path:
    """
    A pathlib-compatible interface for zip files.

    Consider a zip file with this structure::

        .
        ├── a.txt
        └── b
            ├── c.txt
            └── d
                └── e.txt

    >>> data = io.BytesIO()
    >>> zf = zipfile.ZipFile(data, 'w')
    >>> zf.writestr('a.txt', 'content of a')
    >>> zf.writestr('b/c.txt', 'content of c')
    >>> zf.writestr('b/d/e.txt', 'content of e')
    >>> zf.filename = 'abcde.zip'

    Path accepts the zipfile object itself or a filename

    >>> root = Path(zf)

    From there, several path operations are available.

    Directory iteration (including the zip file itself):

    >>> a, b = root.iterdir()
    >>> a
    Path('abcde.zip', 'a.txt')
    >>> b
    Path('abcde.zip', 'b/')

    name property:

    >>> b.name
    'b'

    join with divide operator:

    >>> c = b / 'c.txt'
    >>> c
    Path('abcde.zip', 'b/c.txt')
    >>> c.name
    'c.txt'

    Read text:

    >>> c.read_text()
    'content of c'

    existence:

    >>> c.exists()
    True
    >>> (b / 'missing.txt').exists()
    False

    Coersion to string:

    >>> str(c)
    'abcde.zip/b/c.txt'
    """

    __repr = "{self.__class__.__name__}({self.root.filename!r}, {self.at!r})"

    def __init__(self, root, at=""):
        self.root = (
            root
            if isinstance(root, zipfile.ZipFile)
            else zipfile.ZipFile(root)
        )
        self.at = at

    @property
    def open(self):
        return functools.partial(self.root.open, self.at)

    @property
    def name(self):
        return posixpath.basename(self.at.rstrip("/"))

    def read_text(self, *args, **kwargs):
        with self.open() as strm:
            return io.TextIOWrapper(strm, *args, **kwargs).read()

    def read_bytes(self):
        with self.open() as strm:
            return strm.read()

    def _is_child(self, path):
        return posixpath.dirname(path.at.rstrip("/")) == self.at.rstrip("/")

    def _next(self, at):
        return Path(self.root, at)

    def is_dir(self):
        return not self.at or self.at.endswith("/")

    def is_file(self):
        return not self.is_dir()

    def exists(self):
        return self.at in self._names()

    def iterdir(self):
        if not self.is_dir():
            raise ValueError("Can't listdir a file")
        subs = map(self._next, self._names())
        return filter(self._is_child, subs)

    def __str__(self):
        return posixpath.join(self.root.filename, self.at)

    def __repr__(self):
        return self.__repr.format(self=self)

<<<<<<< HEAD
    def __truediv__(self, add):
=======
    def joinpath(self, add):
        add = self._pathlib_compat(add)
>>>>>>> beef09d2
        next = posixpath.join(self.at, add)
        next_dir = posixpath.join(self.at, add, "")
        names = self._names()
        return self._next(next_dir if next not in names and next_dir in names else next)

    __truediv__ = joinpath

    @staticmethod
    def _add_implied_dirs(names):
        return names + [
            name + "/"
            for name in map(posixpath.dirname, names)
            if name and name + "/" not in names
        ]

    @property
    def parent(self):
        parent_at = posixpath.dirname(self.at)
        if parent_at:
            parent_at += '/'
        return self._next(parent_at)

    def _names(self):
        return self._add_implied_dirs(self.root.namelist())<|MERGE_RESOLUTION|>--- conflicted
+++ resolved
@@ -124,12 +124,7 @@
     def __repr__(self):
         return self.__repr.format(self=self)
 
-<<<<<<< HEAD
-    def __truediv__(self, add):
-=======
     def joinpath(self, add):
-        add = self._pathlib_compat(add)
->>>>>>> beef09d2
         next = posixpath.join(self.at, add)
         next_dir = posixpath.join(self.at, add, "")
         names = self._names()
