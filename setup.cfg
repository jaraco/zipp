--- conflicted
+++ resolved
@@ -19,13 +19,7 @@
 py_modules = zipp
 packages = find:
 include_package_data = true
-<<<<<<< HEAD
-python_requires = >=2.7
-=======
 python_requires = >=3.6
-install_requires =
-	more_itertools
->>>>>>> 649dc3c0
 setup_requires = setuptools_scm >= 1.15.0
 
 [options.extras_require]
