[metadata]
license_file = LICENSE
name = zipp
author = Jason R. Coombs
author_email = jaraco@jaraco.com
description = Backport of pathlib-compatible object wrapper for zip files
long_description = file:README.rst
url = https://github.com/jaraco/zipp
classifiers =
	Development Status :: 5 - Production/Stable
	Intended Audience :: Developers
	License :: OSI Approved :: MIT License
	Programming Language :: Python :: 3
	Programming Language :: Python :: 3 :: Only

[options]
py_modules = zipp
packages = find:
include_package_data = true
python_requires = >=3.6
install_requires =
<<<<<<< HEAD
setup_requires = setuptools_scm[toml] >= 3.4.1
=======
	contextlib2; python_version < "3.4"
setup_requires = setuptools_scm >= 1.15.0
>>>>>>> 088b0cf1

[options.extras_require]
testing =
	# upstream

	# local
<<<<<<< HEAD
=======
	pathlib2
	unittest2
	jaraco.itertools
>>>>>>> 088b0cf1

docs =
	# upstream
	sphinx
	jaraco.packaging >= 3.2
	rst.linker >= 1.9

	# local

[options.entry_points]<|MERGE_RESOLUTION|>--- conflicted
+++ resolved
@@ -19,24 +19,14 @@
 include_package_data = true
 python_requires = >=3.6
 install_requires =
-<<<<<<< HEAD
 setup_requires = setuptools_scm[toml] >= 3.4.1
-=======
-	contextlib2; python_version < "3.4"
-setup_requires = setuptools_scm >= 1.15.0
->>>>>>> 088b0cf1
 
 [options.extras_require]
 testing =
 	# upstream
 
 	# local
-<<<<<<< HEAD
-=======
-	pathlib2
-	unittest2
 	jaraco.itertools
->>>>>>> 088b0cf1
 
 docs =
 	# upstream
