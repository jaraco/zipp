--- conflicted
+++ resolved
@@ -24,8 +24,6 @@
 [options.extras_require]
 testing =
 	# upstream
-<<<<<<< HEAD
-=======
 	pytest >= 3.5, !=3.7.3
 	pytest-checkdocs >= 1.2.3
 	pytest-flake8
@@ -34,7 +32,6 @@
 	pytest-mypy; python_implementation != "PyPy"
 	# jaraco/skeleton#22
 	jaraco.test >= 3.2.0
->>>>>>> 678e1a97
 
 	# local
 	jaraco.itertools
