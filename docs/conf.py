--- conflicted
+++ resolved
@@ -53,9 +53,6 @@
 # Preserve authored syntax for defaults
 autodoc_preserve_defaults = True
 
-<<<<<<< HEAD
-extensions += ['jaraco.tidelift']
-=======
 # Add support for linking usernames, PyPI projects, Wikipedia pages
 github_url = 'https://github.com/'
 extlinks = {
@@ -66,4 +63,5 @@
 extensions += ['sphinx.ext.extlinks']
 
 # local
->>>>>>> 790fa6e6
+
+extensions += ['jaraco.tidelift']